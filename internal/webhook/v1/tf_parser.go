--- conflicted
+++ resolved
@@ -117,16 +117,14 @@
 		workloadProfile.Spec.GPUModel = gpuModel
 	}
 
-<<<<<<< HEAD
 	// Parse DRA enabled annotation
 	if draProcessor.IsDRAEnabled(ctx, pod) {
 		info.DRAEnabled = true
-=======
+	}
 	// Handle dedicated GPU logic
 	err = handleDedicatedGPU(pod, workloadProfile)
 	if err != nil {
 		return info, fmt.Errorf("handle dedicated GPU: %w", err)
->>>>>>> 4fc9dc9b
 	}
 
 	info.Profile = &workloadProfile.Spec
