--- conflicted
+++ resolved
@@ -34,13 +34,11 @@
 	k8s.io/api v0.34.1
 	k8s.io/apimachinery v0.34.1
 	k8s.io/apiserver v0.34.1
-<<<<<<< HEAD
-=======
 	k8s.io/autoscaler/vertical-pod-autoscaler v1.5.1
->>>>>>> 1bd08858
 	k8s.io/client-go v0.34.1
 	k8s.io/component-base v0.34.1
 	k8s.io/component-helpers v0.34.1
+	k8s.io/dynamic-resource-allocation v0.34.0
 	k8s.io/klog/v2 v2.130.1
 	k8s.io/kube-scheduler v0.34.1
 	k8s.io/kubernetes v1.34.1
@@ -187,13 +185,7 @@
 	k8s.io/cloud-provider v0.34.0 // indirect
 	k8s.io/controller-manager v0.34.0 // indirect
 	k8s.io/csi-translation-lib v0.34.0 // indirect
-<<<<<<< HEAD
-	k8s.io/dynamic-resource-allocation v0.34.1 // indirect
-	k8s.io/kms v0.34.0 // indirect
-=======
-	k8s.io/dynamic-resource-allocation v0.34.0 // indirect
 	k8s.io/kms v0.34.1 // indirect
->>>>>>> 1bd08858
 	k8s.io/kube-openapi v0.0.0-20250905212525-66792eed8611 // indirect
 	k8s.io/kubelet v0.34.1 // indirect
 	sigs.k8s.io/apiserver-network-proxy/konnectivity-client v0.33.0 // indirect
